{
  "name": "rxdb",
  "description": "Offline-first database with Reactive, Sync, Schema, Promises, Mongo-Query, Encryption, LevelDown",
  "version": "7.3.1",
  "author": "pubkey",
  "repository": {
    "type": "git",
    "url": "https://github.com/pubkey/rxdb"
  },
  "homepage": "https://pubkey.github.io/rxdb/",
  "keywords": [
    "db",
    "database",
    "offline-first",
    "schema",
    "replication",
    "leveldown",
    "reactive",
    "localstorage",
    "indexeddb",
    "rxjs",
    "encryption",
    "nosql",
    "pouchdb"
  ],
  "license": "Apache-2.0",
  "main": "./dist/lib/index.js",
  "jsnext:main": "./dist/es/index.js",
  "module": "./dist/es/index.js",
  "types": "./src/typings/index.d.ts",
  "scripts": {
    "pretest": "npm run transpile",
    "test": "gulp --gulpfile ./config/gulpfile.js test && karma start ./config/karma.conf.js",
    "test:fast": "npm run pretest && NODE_ENV=fast gulp --gulpfile ./config/gulpfile.js test",
    "test:node": "npm run pretest && gulp --gulpfile ./config/gulpfile.js test",
    "test:browser": "npm run pretest && karma start ./config/karma.conf.js --single-run",
    "test:core": "npm run pretest && mocha ./test_tmp/unit/core.node.js",
    "test:typings": "npm run pretest && gulp --gulpfile ./config/gulpfile.js test:typings",
    "test:deps": "dependency-check ./package.json --no-dev",
    "dockertest": "docker run -it -v $(pwd):/usr/src/app markadams/chromium-xvfb-js:latest-onbuild",
    "profile": "npm run pretest && gulp --gulpfile ./config/gulpfile.js profile && node scripts/profile.js",
    "clear": "rimraf -rf test_tmp/ && rimraf -rf dist/ && rimraf .transpile_state.json",
    "lint": "eslint --ignore-path ./config/.eslintignore src test ./config/gulpfile.js",
    "transpile:clean": "rimraf dist/lib",
    "pretranspile": "check-node-version --node \">= 7.0.0\"",
    "transpile": "node scripts/transpile.js",
    "build:es": "rimraf -rf dist/es && cross-env NODE_ENV=es6 babel src --out-dir dist/es",
    "build": "npm run clear && npm run transpile && npm run build:es && browserify dist/lib/browserify.index.js > dist/rxdb.browserify.js && uglifyjs --compress --mangle --output dist/rxdb.browserify.min.js -- dist/rxdb.browserify.js",
    "build:min": "npm run transpile && browserify dist/lib/browserify.index.js > dist/rxdb.browserify.js && uglifyjs --compress --mangle --output dist/rxdb.browserify.min.js -- dist/rxdb.browserify.js",
    "build:size": "echo \"Build-Size (minified+gzip):\" && gzip-size --raw ./dist/rxdb.browserify.min.js",
    "docs:install": "gitbook install docs-src",
    "docs:serve": "gitbook serve docs-src",
    "docs:build": "gitbook install docs-src && gitbook build docs-src docs && cp docs-src/files/logo/icon.png docs/gitbook/images/apple-touch-icon-precomposed-152.png && cp docs-src/files/logo/icon.ico docs/gitbook/images/favicon.ico && npm run docs:copy",
    "docs:copy": "cp -r docs-src/files docs/files",
    "disc": "npm run transpile && browserify dist/lib/index.js --full-paths | uglifyjs --compress --mangle | discify --open --full-paths",
    "preversion": "npm run lint && npm run test",
    "dev": "watch 'npm run test:fast' src/ test/",
    "dev:example": "watch 'npm run transpile:src && echo \"done\"' src/ test/"
  },
  "pre-commit": [
    "lint"
  ],
  "peerDependencies": {
    "rxjs": "^5.5.2"
  },
  "dependencies": {
    "@types/core-js": "0.9.46",
    "babel-runtime": "^6.26.0",
    "clone": "^2.1.1",
    "crypto-js": "^3.1.8",
    "custom-idle-queue": "2.0.0",
    "deep-equal": "^1.0.1",
    "is-my-json-valid": "2.17.1",
    "modifyjs": "0.3.1",
    "object-path": "0.11.4",
    "pouchdb-core": "6.4.2",
    "pouchdb-find": "6.4.1",
<<<<<<< HEAD
    "pouchdb-replication": "6.4.2",
    "pouchdb-selector-core": "6.4.1",
=======
    "pouchdb-replication": "6.4.1",
    "pouchdb-selector-core": "6.4.2",
>>>>>>> 577b86f0
    "random-token": "0.0.8",
    "spark-md5": "^3.0.0",
    "unload": "1.3.6",
    "url": "^0.11.0"
  },
  "devDependencies": {
    "@types/pouchdb-adapter-memory": "6.1.2",
    "assert": "1.4.1",
    "async-test-util": "1.2.1",
    "babel-cli": "6.26.0",
    "babel-core": "6.26.0",
    "babel-eslint": "8.2.0",
    "babel-loader": "7.1.2",
    "babel-plugin-transform-async-to-generator": "6.24.1",
    "babel-plugin-transform-class-properties": "6.24.1",
    "babel-plugin-transform-es2015-block-scoping": "6.26.0",
    "babel-plugin-transform-es2015-constants": "6.1.4",
    "babel-plugin-transform-es3-member-expression-literals": "6.22.0",
    "babel-plugin-transform-es3-property-literals": "6.22.0",
    "babel-plugin-transform-object-rest-spread": "6.26.0",
    "babel-plugin-transform-regenerator": "6.26.0",
    "babel-plugin-transform-runtime": "6.23.0",
    "babel-polyfill": "6.26.0",
    "babel-preset-es2015": "6.24.1",
    "babel-preset-es2015-native-modules": "6.9.4",
    "babel-preset-es2016": "6.24.1",
    "babel-preset-es2017": "6.24.1",
    "babel-preset-latest": "6.24.1",
    "brfs": "1.4.3",
    "browserify": "15.2.0",
    "check-node-version": "3.2.0",
    "child-process-promise": "2.2.1",
    "concurrently": "3.5.1",
    "cross-env": "5.1.3",
    "delete": "1.1.0",
    "dependency-check": "3.0.0",
    "detect-browser": "2.0.0",
    "disc": "1.3.3",
    "eslint": "4.16.0",
    "eslint-plugin-babel": "4.1.2",
    "eslint-plugin-disable": "1.0.1",
    "eslint-plugin-spellcheck": "0.0.8",
    "exists-file": "3.0.2",
    "express": "4.16.2",
    "express-pouchdb": "2.3.7",
    "faker": "4.1.0",
    "gitbook-cli": "2.3.2",
    "gulp": "3.9.1",
    "gulp-mocha": "5.0.0",
    "gzip-size-cli": "2.1.0",
    "http-server": "0.11.0",
    "karma": "2.0.0",
    "karma-babel-preprocessor": "7.0.0",
    "karma-browserify": "5.1.3",
    "karma-chrome-launcher": "2.2.0",
    "karma-coverage": "1.1.1",
    "karma-detect-browsers": "2.2.6",
    "karma-edge-launcher": "0.4.2",
    "karma-firefox-launcher": "1.1.0",
    "karma-ie-launcher": "1.0.0",
    "karma-mocha": "1.3.0",
    "karma-opera-launcher": "1.0.0",
    "karma-safari-launcher": "1.0.0",
    "leveldown": "2.1.1",
    "memdown": "1.4.1",
    "mocha": "5.0.0",
    "mocha.parallel": "0.15.3",
    "nconf": "0.10.0",
    "pouchdb": "6.4.2",
    "pouchdb-adapter-http": "6.4.2",
    "pouchdb-adapter-idb": "6.4.2",
    "pouchdb-adapter-leveldb": "6.4.1",
    "pouchdb-adapter-localstorage": "6.4.2",
    "pouchdb-adapter-memory": "6.4.1",
    "pouchdb-adapter-node-websql": "6.4.1",
    "pouchdb-adapter-websql": "6.4.2",
    "pre-commit": "1.2.2",
    "random-int": "1.0.0",
    "request": "2.83.0",
    "request-promise": "4.2.2",
    "request-promise-native": "1.0.5",
    "rimraf": "2.6.2",
    "rxjs": "5.5.6",
    "shelljs": "0.8.1",
    "ts-node": "4.1.0",
    "typescript": "2.6.2",
    "uglify-js": "3.3.8",
    "walk-sync": "0.3.2",
    "watch": "1.0.2",
    "watchify": "3.9.0",
    "webpack": "3.10.0"
  }
}<|MERGE_RESOLUTION|>--- conflicted
+++ resolved
@@ -75,13 +75,8 @@
     "object-path": "0.11.4",
     "pouchdb-core": "6.4.2",
     "pouchdb-find": "6.4.1",
-<<<<<<< HEAD
     "pouchdb-replication": "6.4.2",
-    "pouchdb-selector-core": "6.4.1",
-=======
-    "pouchdb-replication": "6.4.1",
     "pouchdb-selector-core": "6.4.2",
->>>>>>> 577b86f0
     "random-token": "0.0.8",
     "spark-md5": "^3.0.0",
     "unload": "1.3.6",
