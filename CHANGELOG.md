--- conflicted
+++ resolved
@@ -3,11 +3,8 @@
 
 <!-- CHANGELOG NEWEST -->
 
-<<<<<<< HEAD
 - FIX saving multiple attachments broke previously stored attachments on some storages.
-=======
 - FIX on `RxCollection.remove()` the related storages like the meta of replications, must also be removed.
->>>>>>> 0c95258c
 
 <!-- ADD new changes here! -->
 
