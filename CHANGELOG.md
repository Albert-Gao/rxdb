
# RxDB Changelog

<!-- CHANGELOG NEWEST -->
<<<<<<< HEAD
- FIX on `RxCollection.remove()` the related storages like the meta of replications, must also be removed.
- FIX sorting via `event-reduce` did not work when `key-compression` plugin was used.
=======
>>>>>>> 1bd90699

<!-- ADD new changes here! -->

<!-- /CHANGELOG NEWEST -->

<!-- RELEASE BELOW -->

### 13.0.3 (17 September 2022)

- FIX sorting via `event-reduce` did not work when `key-compression` plugin was used.

### 13.0.2 (16 September 2022)

- FIX `event-reduce` did not work when `key-compression` plugin was used.

### 13.0.1 (16 September 2022)

- FIX `graphQLSchemaFromRxSchema()` must not create broken schema when there are no `headerFields`

- ADD credentials settings to the GraphQL replication plugin [#3976](https://github.com/pubkey/rxdb/pull/3976) Thanks [@marcoklein](https://github.com/marcoklein)

- RENAMED the `ajv-validate` plugin to `validate-ajv` to be in equal with the other validation plugins.
- The `is-my-json-valid` validation is no longer supported until [this bug](https://github.com/mafintosh/is-my-json-valid/pull/192) is fixed.
- REFACTORED the [schema validation plugins](./docs-src/schema-validation.md), they are no longer plugins but now they get wrapped around any other RxStorage.
  - It allows us to run the validation inside of a [Worker RxStorage](./docs-src/rx-storage-worker.md) instead of running it in the main JavaScript process.
  - It allows us to configure which `RxDatabase` instance must use the validation and which does not. In production it often makes sense to validate user data, but you might not need the validation for data that is only replicated from the backend.
- REFACTORED the [key compression plugin](./docs-src/key-compression.md), it is no longer a plugin but now a wrapper around any other RxStorage.
  - It allows to run the key-comresion inside of a [Worker RxStorage](./docs-src/rx-storage-worker.md) instead of running it in the main JavaScript process.

- REFACTORED the encryption plugin, it is no longer a plugin but now a wrapper around any other RxStorage.
  - It allows to run the encryption inside of a [Worker RxStorage](./docs-src/rx-storage-worker.md) instead of running it in the main JavaScript process.
  - It allows do use asynchronous crypto function like [WebCrypto](https://developer.mozilla.org/en-US/docs/Web/API/Web_Crypto_API)
- Store the password hash in the same write request as the database token to improve performance.

- REMOVED many unused plugin hooks because they decreased the performance.

- REMOVED support for temporary documents [see here](https://github.com/pubkey/rxdb/pull/3777#issuecomment-1120669088)
- REMOVED RxDatabase.broadcastChannel The broadcast channel has been moved out of the RxDatabase and is part of the RxStorage. So it is not longer exposed via `RxDatabase.broadcastChannel`.

- In the RxDB internal `_meta.lwt` field, we now use 2 decimals number of the unix timestamp in milliseconds.

- REMOVE RxStorageStatics `.hash` and `.hashKey`

- CHANGE removed default usage of `md5` as default hashing. Use a faster non-cryptographic hash instead.
  - ADD option to pass a custom hash function when calling `createRxDatabase`.

- Removed the `liveInterval` option of the replication. It was an edge case feature with wrong defaults. If you want to run the pull replication on internval, you can send a `RESYNC` event manually in a loop.

- CHANGE use `Float` instead of `Int` to represent timestamps in GraphQL.

- REPLACED `RxReplicationPullError` and `RxReplicationPushError` with normal `RxError` like in the rest of the RxDB code.
- REMOVED the option to filter out replication documents with the push/pull modifiers [#2552](https://github.com/pubkey/rxdb/issues/2552) because this does not work with the new replication protocol.
- CHANGE default of replication `live` to be set to `true`. Because most people want to do a live replication, not a one time replication.

- CHANGED Attachment data is now always handled as `Blob` because Node.js does support `Blob` since version 18.0.0 so we no longer have to use a `Buffer` but instead can use Blob for browsers and Node.js
- FIXED multiple problems with encoding attachments data. We now use the `js-base64` library which properly handles utf-8/binary/ascii transformations.

- RENAMED the `server` plugin is now called `server-couchdb` and `RxDatabase.server()` is now `RxDatabase.serverCouchDB()`
- ADDED the [websocket replication plugin](./docs-src/replication-websocket.md)
- ADDED the [FoundationDB RxStorage](./docs-src/rx-storage-foundationdb.md)

- FIX `couchdb-server` plugin missed out events from the replication.

- ADD Support JsonSchema for nested additionalProperties [#3952](https://github.com/pubkey/rxdb/pull/3952) Thanks [@swnf](https://github.com/swnf)

- REFACTORED the layout of `RxChangeEvent` to better match the RxDB requirements and to fix the 'deleted-document-is-modified-but-still-deleted' bug.

### 12.7.16 (18 July 2022)

### 12.7.15 (18 July 2022)

### 12.7.14 (18 July 2022)

### 12.7.13 (18 July 2022)

### 12.7.12 (17 July 2022)

- CHANGE use eslint rule `require-await` to reduce build size.

### 12.7.11 (17 July 2022)

### 12.7.10 (17 July 2022)

### 12.7.9 (17 July 2022)

### 12.7.8 (15 July 2022)

### 12.7.7 (15 July 2022)

### 12.7.6 (15 July 2022)

### 12.7.5 (15 July 2022)

- FIX unify checkpoint behavior across all RxStorage implementations.
- FIX github release bot to only post non-patch releases to discord.

### 12.7.4 (15 July 2022)

- ADD export type `CategorizeBulkWriteRowsOutput`
- CHANGE `RxStorageInstance.getChangedDocumentsSince()` only returns the last checkpoint, not one for each document.

### 12.7.3 (14 July 2022)

- ADD export type `RxStorageDefaultCheckpoint`

### 12.7.2 (14 July 2022)

### 12.7.1 (14 July 2022)

### 12.7.0 (14 July 2022)

- FIX [#3839](https://github.com/pubkey/rxdb/pull/3839) executing insert -> remove -> insert -> remove does not work. Thanks [@nisarpeitang](https://github.com/nisarpeitang)
- ADD `checkpoint` to the internal used events that are emitted in the `RxStorageInstance.changestream()`.
- FIX randomly failing test with dexie.js RxStorage.
- ADD `custom` parameter to `RxStorageInstance.bulkWrite()`

### 12.6.14 (7 July 2022)

- Moved from gitter to [discord](https://discord.gg/gNAuePsN)
- ADD `bulkSize` option to [Memory Synced RxStorage](https://rxdb.info/rx-storage-memory-synced.html)

### 12.6.13 (6 July 2022)

- ADD `getPouchDBOfRxCollection()` to easy access the PouchDB instance of a RxCollection.

### 12.6.11 (5 July 2022)

- Add the [Memory Synced RxStorage](https://rxdb.info/rx-storage-memory-synced.html) to the premium plugins.

### 12.6.10 (5 July 2022)

### 12.6.9 (4 July 2022)

- Add conflict handling to RxCollection.

### 12.6.8 (2 July 2022)

### 12.6.7 (1 July 2022)

### 12.6.6 (1 July 2022)

### 12.6.5 (30 June 2022)

- ADD `isRxDatabaseFirstTimeInstantiated()`

### 12.6.4 (30 June 2022)

### 12.6.3 (29 June 2022)

### 12.6.2 (29 June 2022)

### 12.6.1 (29 June 2022)

- FIX RxStorageReplication must work with local documents.

### 12.6.0 (29 June 2022)

- The worker RxStorage will no longer reuse the worker so that multiple RxDatabase instances can use different workers for better performance.
- Cross-Tab event propagation is now handled by the RxStorage implementations, not by the RxDatabase. This allows to better combine RxStorages and plugins/wrappers.

### 12.5.4 (23 June 2022)

- Only check if final field have been changed in dev-mode.
- Fix `atomicUpsert()` broken when document was replicated before. [#3856](https://github.com/pubkey/rxdb/pull/3856). Thanks [@AntonOfTheWoods](https://github.com/AntonOfTheWoods)
- Refactor revision handling
- Fix the `_rev` that is passed to an RxStorage must be respected by the RxStorage.

### 12.5.3 (15 June 2022)

### 12.5.1 (15 June 2022)

### 12.5.0 (15 June 2022)

- UPDATE Node.js to version `18.3.0`
- FIX: RxStorage should never emit an eventBulk with an empty events array.
- Update PouchDB to `7.3.0` Thanks [@cetsupport](https://github.com/cetsupport).
- CHANGE (RxStorage) revision hash must not include the `_meta` field.
- Added new Stream replication for internal usage in plugins.

### 12.4.3 (27 May 2022)

- SQLite RxStorage: Add support for specific query indexes.

### 12.4.2 (23 May 2022)

- FIX query planner did not pick the correct index on `$eq` operations.
- IMPROVE performance of the memory RxStorage
- IMPROVE performance of custom index creation

### 12.4.1 (12 May 2022)

- ADD query optimizer to premium plugins.

### 12.4.0 (12 May 2022)

- REFACTOR if no sort order is set on a query, use a better matching sort order and not just the primary key.

### 12.3.2 (10 May 2022)

### 12.3.1 (10 May 2022)

### 12.3.0 (10 May 2022)

- OPTIMIZE `isFindOneByIdQuery()` should be `true` when only the primary field is queried with an `$eq`
- REWRITE query planner to use better indexeses in dexie.js and memory storage.

### 12.2.0 (9 May 2022)

- ADD attachment support to SQLite `RxStorage`
- ADD attachment support to IndexedDB `RxStorage`
- FIX collections with a dash in the name where not properly removed [#3785](https://github.com/pubkey/rxdb/pull/3785) Thanks [@mmouterde](https://github.com/mmouterde)
- FIX data still there despite remove and destroy calls [#3788](https://github.com/pubkey/rxdb/pull/3788) Thanks [@mmouterde](https://github.com/mmouterde)

### 12.1.0 (6 May 2022)

- ADD `notifyAboutRemoteChange()` to the GrapQL replication and replication primitives.
- ADD attachment support to memory `RxStorage`.
- FIX default of `waitForLeadership` in replication primitives must be `true`

### 12.0.8 (4 May 2022)

- IMPROVE memory storage performance.

### 12.0.7 (3 May 2022)

### 12.0.6 (3 May 2022)

### 12.0.5 (3 May 2022)

### 12.0.4 (3 May 2022)

### 12.0.3 (3 May 2022)

### 12.0.2 (2 May 2022)

- FIX dexie.js storage does not work with keyCompression when having a nested schema.

### 12.0.1 (28 April 2022)

- Added `autoStart` option to the replication plugins [#3775](https://github.com/pubkey/rxdb/pull/3775) Thanks [@mmouterde](https://github.com/mmouterde)
- Fix [#778](https://github.com/pubkey/rxdb/pull/3778) Storing string array was broken in the dexie storage. Thanks [@mmouterde](https://github.com/mmouterde)

### 12.0.0 (26 April 2022) BREAKING [read the announcement](./docs-src/releases/12.0.0.md)

- All indexes that do not contain the primaryKey, get the primary key added.
- You can now set a custom index when doing a query.
- Unified the replication primitives and the GraphQL replication plugin.
- Removed the deprecated in-memory plugin.
- Added cleanup plugin
- Refactor local documents plugin to only create a storage instance for local documents when needed.
- Removed the `core` plugin. The default export `from 'rxdb'` now exports only the RxDB core without plugins.

- The Dexie.js RxStorage is no longer in beta mode.
- Added the in memory storage plugin.
- Added `RxDocument().toMutableJSON()`
- Added `RxCollection().bulkUpsert()`
- Added optional `init()` function to `RxPlugin`.
- dev-mode: Add check to ensure all top-level fields in a query are defined in the schema.
- Support for array field based indexes like `data.[].subfield` was removed, as it anyway never really worked.
- Refactored the usage of RxCollection.storageInstance to ensure all hooks run properly.
- Refactored the encryption plugin so no more plugin specific code is in the RxDB core.
- Removed the encrypted export from the json-import-export plugin. This was barely used and made everything more complex. All exports are no non-encrypted. If you need them encrypted, you can still run by encryption after the export is done.
- RxPlugin hooks now can be defined as running `before` or `after` other plugin hooks.
- Attachments are now internally handled as string instead of `Blob` or `Buffer`
- Fix (replication primitives) only drop pulled documents when a relevant document was changed locally.
- Fix dexie.js was not able to query over an index when `keyCompression: true`

Changes to `RxStorageInterface`:
- `RxStorageInstance` must have the `RxStorage` in the `storage` property.
- The `_deleted` field is now required for each data interaction with `RxStorage`.
- Removed `RxStorageInstance.getChangedDocuments()` and added `RxStorageInstance.getChangedDocumentsSince()` for better performance.
- Added `doesBroadcastChangestream()` to `RxStorageStatics`
- Added `withDeleted` parameter to `RxStorageKeyObjectInstance.findLocalDocumentsById()`
- Added internal `_meta` property to stored document data that contains internal document related data like last-write-time and replication checkpoints.

### 11.6.0 (4 February 2022)

Bugfixes:
  - [#3666](https://github.com/pubkey/rxdb/issues/3666) RxDB with lokijs works bad in Safari and FF when using multiple tabs

Other:
  - Replication primitives must throw an error if `_deleted` field is missing. [#3671](https://github.com/pubkey/rxdb/pull/3671)

### 11.5.1 (30 January 2022)

Bugfixes:
  - `RxStorage.statics.getQueryMatcher()` must not match documents with `_deleted: true`.
  - Fixed multiple problems with `RxCollection.findByIds$()` [#3659](https://github.com/pubkey/rxdb/pull/3659) Thanks [@Hideman85](https://github.com/Hideman85)

### 11.5.0 (30 January 2022)

Features:
  - Improve emitted errors of the GraphQL replication [#3630](https://github.com/pubkey/rxdb/pull/3630) Thanks [@nirvdrum](https://github.com/nirvdrum)
  - Added Dexie.js based `RxStorage`. [Read the docs](https://rxdb.info/rx-storage-dexie.html)

### 11.4.0 (28 January 2022)

Bugfixes:
  - `RxDocument.toJSON()` is leaking meta field `_deleted`. [#3645](https://github.com/pubkey/rxdb/pull/3645) Thanks [@Bessonov](https://github.com/Bessonov)

Features:
  - Allow truthy values for the GraphQL replication `deletedFlag` field. [#3644](https://github.com/pubkey/rxdb/pull/3644) Thanks [@nirvdrum](https://github.com/nirvdrum)

Other:
  - `.findOne(documentId)` should use `RxStorage().findDocumentsById()` instead of `RxStorage().query()`

### 11.3.0 (17 January 2022)

Bugfixes:
  - GraphQL replication: Unnecessary local document writes fill up the database [#3627](https://github.com/pubkey/rxdb/pull/3627) Thanks [@hdwatts](https://github.com/hdwatts)

### 11.2.0 (12 January 2022)

Bugfixes:
  - Replication Primitives: Local writes while running the `pull` must not be lost but send to the remote.
  - Replication Primitives: Should not stack up failed runs and then run many times.
  - Support composite indices in schema literal types [#3609](https://github.com/pubkey/rxdb/pull/3609) Thanks [@nirvdrum](https://github.com/nirvdrum)

### 11.1.0 (6 January 2022)

Features:
  - Added `toTypedRxJsonSchema` and `ExtractDocumentTypeFromTypedRxJsonSchema` to generate the document types from the schema.

### 11.0.0 (3 January 2022) BREAKING [read the announcement](./docs-src/releases/11.0.0.md)

BREAKING:
  - RxStorage: The non async functions `prepareQuery`, `getSortComparator` and `getQueryMatcher` have been moved out of `RxStorageInstance` into `RxStorage`. This was needed to have better WebWorker support. This will not affect you do not use a custom `RxStorage` implementation.
  - LokiJS: Do not use the `IdleQueue` of the RxDatabase to handle calls to saveDatabase(), instead wait for CPU idleness of the JavaScript process.
  - `RxStorageInterface`:
    - Replaced all `Map` with plain json objects so that they can be `JSON.stringify`-ed
    - Replaced typings of event stream to use `EventBulk` and process events in bulks to save performance.
    - Move all static methods into the `statics` property so we can code-split when using the worker plugin.
    - `digest` and `length` of attachment data is now created by RxDB, not by the RxStorage. [#3548](https://github.com/pubkey/rxdb/issues/3548)
    - Added the statics `hashKey` property to identify the used hash function.
  - Internally all events are handles via bulks, this saves performance when events are transfered over a WebWorker or a BroadcastChannel.
  - Removed the deprecated `recieved` methods, use `received` instead. [See #3392](https://github.com/pubkey/rxdb/pull/3392)
  - Removed the `no-validate` plugin. To use RxDB without schema validation, just do not add a validation plugin to your custom build.

Bugfixes:
  - Do not throw an error when database is destroyed while a GraphQL replication is running.
  - Compound primary key migration throws "Value of primary key(s) cannot be changed" [#3546](https://github.com/pubkey/rxdb/pull/3546) Thanks [@nothingkid](https://github.com/nothingkid)
  - Allow `_id` as primaryKey [#3562](https://github.com/pubkey/rxdb/pull/3562) Thanks [@SuperKirik](https://github.com/SuperKirik)
  - LokiJS: Remote operations do never resolve when remote instance was leader and died.

Other:
  - LokiJS: All documents are stored with a `$lastWriteAt` field, so we can implement an auto compaction later.
  - Transpile `async`/`await` to promises instead of generators. via [babel-plugin-transform-async-to-promises](https://github.com/rpetrich/babel-plugin-transform-async-to-promises)

### 10.5.4 (30 November 2021)

Bugfixes:
  - LokiJS: Do not call `saveDatabase()` when no persistence adapter is given.
  - Query returns outdated result in second subscription [#3498](https://github.com/pubkey/rxdb/issues/3498) Thanks [@swnf](https://github.com/swnf)
  - Spawning a server when full leveldown-module is used must not throw an error.

### 10.5.3 (19 November 2021)

Bugfixes:
  - PouchDB: `getSortComparator()` broken on some complex `$or` query.

### 10.5.2 (18 November 2021)

Other:
  - GraphQL replication must wait for `requestIdlePromise` to not slow down more important tasks.

Bugfixes:
  - LokiJS: Directly create local state when instance becomes leader.
  - LokiJS: `mustUseLocalState()` should not create multiple local states.

### 10.5.1 (15 November 2021)

Bugfixes:
  - GraphQL replication should affect `requestIdlePromise` and while replication IO is running, the database must not be idle.
  - Creating a collection that has existed before must not cause a database write.
  - LokiJS: Fixed error log when reloading while having the database open in multiple browser tabs.

### 10.5.0 (15 November 2021)

Other:
  - Removed useless runtime check of database name, only check in dev-mode.

Changes:
  - LokiJS: Use custom save handler instead of setting `autosave: true`

### 10.4.1 (13 November 2021)

Other:
  - Decreased build size by not importing `pouchdb-utils`
  - Improve build size and performance by replacing [deep-equal](https://www.npmjs.com/package/deep-equal) with [fast-deep-equal](https://github.com/epoberezkin/fast-deep-equal#readme)
  - Remove module `random-token` and use the same random string generator everywhere.

### 10.4.0 (11 November 2021)

Bugfixes:
  - LokiJS: Ensure events emit exact the same data as with PouchDB.
  - LokiJS: Queries with limit and skip where broken.
  - LokiJS: Fix all bugs and run the whole test suite with LokiJS Storage
  - Fix PouchDB RxStorage sometimes returned wrong sort comparison results.

Other:
  - Updated [event-reduce](https://github.com/pubkey/event-reduce) for more optimizations.
  - Allow dash character `-` in collection and database names.

### 10.3.5 (8 November 2021)

Bugfixes:
  - LokiJS `findDocumentsById()` returned additional `$loki` property.
  - LokiJS `bulkAddRevisions()` must not mutate the input.
  - LokiJS deletes on GraphQL replication must work.

### 10.3.4 (7 November 2021)

Bugfixes:
  - LokiJS: Upserting a deleted document did not work.
  - LokiJS: Storage queries returned additional `$loki` property.

### 10.3.3 (6 November 2021)

Bugfixes:
  - LokiJS Storage must have a deterministic sort order.

### 10.3.2 (5 November 2021)

Bugfixes:
  - Sort queries broken with LokiJS RxStorage.

### 10.3.1 (5 November 2021)

Bugfixes:
  - Fix endless loop when using GrapQL-replication & LokiJS RxStorage.

### 10.3.0 (4 November 2021)

Features:
  - Added LokiJS `RxStorage` plugin.

Bugfixes:
  - Fixed missing closings of `RxStorage` instances when the database or collection is destroyed.

Other:
  - Improved performance of write operations.
  - Removed unnecessary abstraction layer of `LeaderElector`

### 10.2.2 (25 October 2021)

Bugfixes:
  - Migration with attachments removes attachment mime types [#3460](https://github.com/pubkey/rxdb/issues/3460) Thanks [@swnf](https://github.com/swnf)

Other:
  - Improved performance when many queries are created in a short timespan.
  - Database- and collection names can now contain the minus char `-`.

### 10.2.1 (20 October 2021)

Bugfixes:
  - GraphQL replication: push not working with keyCompression.
  - `Buffer` is not available in browsers [#3454](https://github.com/pubkey/rxdb/issues/3454) Thanks [@swnf](https://github.com/swnf)

### 10.2.0 (13 October 2021)

Bugfixes:
  - Observed document data must be deep freezed in dev mode [#3434](https://github.com/pubkey/rxdb/issues/3434) Thanks [@chrisdrackett](https://github.com/chrisdrackett)

Other:
  - We now have set `sideEffects: false` to the default in the package.json so tree shaking can work.
  - Optimized memory usage in the query cache.

Features:
  - Added [replication primitives plugin](./docs-src/replication.md)

### 10.1.0 (27 September 2021)

Other:
  - Refactored the migration plugin for better performance by writing the documents in bulk requests
  - Added svelte example [#3287](https://github.com/pubkey/rxdb/pull/3287) Thanks [@bkeating](https://github.com/bkeating)
  - Improved error messages

Bugfixes:
  - [#3319](https://github.com/pubkey/rxdb/issues/3319) Graphql replication checkpoint was not deleted after running `RxDatabase.remove()`
  - Fixed spelling of `recieved -> received` everywhere. The old getters are still useable but `deprecated` [#3392](https://github.com/pubkey/rxdb/pull/3392). Thanks [chrisdrackett](https://github.com/chrisdrackett)

### 10.0.3 (9 August 2021)

Bugfixes:
  - Calling bulk-methods with an empty array must not throw an error.
  - `RxCollection.remove()` does not delete local documents [#3319](https://github.com/pubkey/rxdb/issues/3319)

### 10.0.0 (20 July 2021) BREAKING [read the announcement](./docs-src/releases/10.0.0.md)

Breaking:
  - Setting a `primaryKey` for a schema is now required.
  - When using the type `RxJsonSchema<DocType>` the `DocType` is now required.
  - A JsonSchema must have the `required` array at the top level and it must contain the primary key.

  - Outgoing data is now `Readonly` typed and [deep-frozen](https://developer.mozilla.org/de/docs/Web/JavaScript/Reference/Global_Objects/Object/freeze) in dev mode

  - `RxDocument.putAttachment()` no longer supports string as data, only `Blob` or `Buffer`.
  - Changed the default of `putAttachment` to `skipIfSame=true`.

  - Removed the deprecated `atomicSet()`, use `atomicPatch()` instead.
  - Removed the deprecated `RxDatabase.collection()` use `RxDatabase().addCollections()` instead.

  - Moved everything pouchdb related to the `pouchdb` plugin.
  - Pouchdb plugins are not longer added via `addRxPlugin()` but `addPouchPlugin()`. (RxDB plugins are still added via `addRxPlugin`).
  - Removed plugin hook `preCreatePouchDb`.
  - Removed the `watch-for-changes` plugin, this is now directly integrated into the pouchdb `RxStorage`.
  - Removed the `adapter-check` plugin. (The function `adapterCheck` has moved to the pouchdb plugin).

  - Calling `RxDatabase.server()` now returns a promise that resolves when the server is started up.
  - Changed the defaults of `PouchDBExpressServerOptions` from the `server()` method, by default we now store logs in the tmp folder and the config is in memory.
  - Renamed `replication`-plugin to `replication-couchdb` to be more consistend in naming like with `replication-graphql`
    - Renamed `RxCollection().sync()` to `RxCollection().syncCouchDB()`

  - Renamed the functions of the json import/export plugin to be less confusing
    - `dump()` is now `exportJSON()`
    - `importDump()` is now `importJSON()`
  - `RxCollection` uses a separate pouchdb instance for local documents, so that they can persist during migrations.

Features:
  - Added support for composite primary keys.

Other:
  - Moved all `should never happen` errors into own error code.

Typings:
  - Improved typings of error codes.

### 9.21.0 (30 June 2021)

Features:
  - Added `dataPath` property to GraphQL replication pull options to allow the document JSON lookup path to configured instead of assuming the document data is always the first child of the response [#2606](https://github.com/pubkey/rxdb/issues/2606) Thanks [@joshmcarthur](https://github.com/joshmcarthur)

Types:
  - `getLocal()` can return `undefined`. Thanks [@chrisdrackett](https://github.com/chrisdrackett)
  - Fixed typings in the dependencies so you can use `noUncheckedIndexedAccess`. Thanks [@seanwu1105](https://github.com/seanwu1105)

### 9.20.0 (15 May 2021)

Bugfixes:
  - Auto-cancel one time couchdb replications to not cause a memory leak
  - Fixed another memory leak when calling the couchdb replication many times.

### 9.19.0 (12 May 2021)

Features:
  - Added the [backup-plugin](https://rxdb.info/backup.html)

Other:
  - Updated `rxjs` to version `7.0.1`

### 9.18.0 (26 April 2021)

Bugfixes:
  - Fixed memory leak in `RxCollection().findByIds$()`

Other:
  - Added collection name when throwing errors in `RxQuery`

### 9.17.1 (21 April 2021)

Other:
  - Added hints abount 2021 user survey.

### 9.17.0 (14 April 2021)

Features:
  - Added possibility to change, update, remove and add `RxAttachment`s inside of a migration strategy.

### 9.16.0 (12 April 2021)

Features:
  - Added `RxDatabase.migrationStates()` which returns an observable to observe the state of all ongoing migrations.
  - Added `startupPromise` to the returned object of `RxDatabase().server()`

Bugfixes:
  - Ensure every background task is done when `RxDatabase.destroy()` resolves. [#2938](https://github.com/pubkey/rxdb/issues/2938)

Other:
  - Added analytics to docs page

### 9.15.0 (25 February 2021)

Bugfixes:
  - Updated `pouchdb-all-dbs` fixes [#2874](https://github.com/pubkey/rxdb/issues/2874)  Thanks [@openscript](https://github.com/openscript)

Other:
  - Determinstic handling of revision keys during data migration
  - Added more information to `RxError` when data migration fails

### 9.14.0 (14 February 2021)

Features:
  - Added `RxReplicationState.awaitInitialReplication()`

Bugfixes:
  - Using the replication plugins must not required to also use leader-election
  - Refactor `QueryCache.triggerCacheReplacement()` to not spawn `setTimeout` regulary. This is needed for server side rendering with angular universal.

Other:
  - Added server side rendering to the [angular example](https://github.com/pubkey/rxdb/tree/master/examples/angular)

### 9.13.0 (10 February 2021)

Features:

  - Added `RxCollection().bulkRemove()` [#2845](https://github.com/pubkey/rxdb/pull/2845) Thanks [@qinyang912](https://github.com/qinyang912)

Other:

  - Improved typings of `insertLocal()` [#2850](https://github.com/pubkey/rxdb/pull/2850) Thanks [@openscript](https://github.com/openscript)
  - Improved typings of `bulkInsert()`

### 9.12.1 (24 January 2021)

Bugfixes:
  - [#2785](https://github.com/pubkey/rxdb/pull/2785) postInsert hook not working when use bulkInsert to insert doc. Thanks [@qinyang912](https://github.com/qinyang912)
  - Setted `sideEffects: true` for main module [#2798](https://github.com/pubkey/rxdb/issues/2798)

Other:
  - (docs) added warning about indexeddb adapter
  - Upgraded typescript to `4.1.3`

### 9.12.0 (3 January 2021)

Features:
  - Allow `primary` and `ref` at the same time in a schema. [#2747](https://github.com/pubkey/rxdb/issues/2747)

Bugfixes:
  - [#2705](https://github.com/pubkey/rxdb/issues/2705) when use bulkInsert to insert doc, the rxDocument property on changeEvent is an object, not a RxDocument instance. Thanks [@qinyang912](https://github.com/qinyang912)
  - When the mutation function of `atomicUpdate()` has thrown once, it was not possible to use it again.

### 9.11.0 (13 December 2020)

Features:
  - Added `putAttachment(skipIfSame)`, if set to `true` a write will be skipped if the attachment already exists with the same data.

Bugfixes:
  - `awaitInitialReplication()` resolves on failed replication [#2745](https://github.com/pubkey/rxdb/pull/2745). Thanks [@dome4](https://github.com/dome4)
  - `insertLocal()` not emitted the state change across tabs

Other:
  - Added `name` identifier to `RxPlugin`
  - Throw error when `dev-mode` plugin is added multiple times because there is no way that this was done intentional likely the developer has mixed core and default usage of RxDB.
  - Fix reported security problem with the query builders mquery api.

### 9.10.1 (23 November 2020)

Other:
  - Additional refactorings to improve collection creation speed

### 9.10.0 (23 November 2020)

Features:
  - Added `RxCollection.getLocal$()` and `RxDatabase.getLocal$()` to observe local documents.
  - Added `RxDatabase.addCollections()` to create multiple collections at once. Is faster and better typed than the now deprecated `RxDatabase.collection()`

Other:
  - Improved typings for `pouchdb.changes()`
  - Moved from travisci to github actions

### 9.9.0 (10 November 2020)

Other:
  - Improved startup performance by doing a index-exist check
  - Added check for `properties` to dev-mode schema check
  - Add better checks for query input in dev-mode

### 9.8.0 (2 November 2020)

Features:
  - Added subscription parameters for `graphQLSchemaFromRxSchema()`
  - Added [RxDocument.atomicPatch()](https://rxdb.info/rx-document.html#atomicpatch)

Bugfixes:
  - (types) Returned values of `syncGraphQL()` did not type-match with `RxGraphQLReplicationState`
  - `RxDocument.atomicUpdate()` now does a retry on 409 write conflicts

Other:
  - Added authentication to graphql example
  - Deprecated `RxDocument.atomicSet()`. Used `atomicPatch` instead, it works better with typescript
  - (docs) added workarounds for 6-connection limit at couchdb replication [#2659](https://github.com/pubkey/rxdb/pull/2659). Thanks [@MuresanSergiu](https://github.com/MuresanSergiu)

### 9.7.1 (22 October 2020)

Bugfixes:
  - Server-Plugin: Replication did not work until there is at least one document.
  - Fix skipping docs in graphql push replication [#2627](https://github.com/pubkey/rxdb/pull/2627) Thanks [@DDoerner](https://github.com/DDoerner)

### 9.7.0 (21 October 2020)

Bugfixes:
  - `RxLocalDocument.$` emitted to often on changes [#2471](https://github.com/pubkey/rxdb/issues/2471)
  - Fix typings of `RxReplicationState.collection`

Features:
  - Allow to skip docs in push/pull modifiers with the graphql-replication. [#2552](https://github.com/pubkey/rxdb/issues/2552) Thanks [@DDoerner](https://github.com/DDoerner)
  - Allow to type the data of `RxLocalDocument` like `myDatabase.getLocal<{foo: string}>('bar')`

Other:
  - Refactored GraphQL replication to run faster [#2524](https://github.com/pubkey/rxdb/pull/2524/) Thanks [@corinv](https://github.com/corinv)

### 9.6.0 (7 September 2020)

Features:
  - Add `RxReplicationState.setHeaders()` [#2399](https://github.com/pubkey/rxdb/pull/2399/) Thanks [@DDoerner](https://github.com/DDoerner)
  - Added `RxCollection.findByIds$()` [see](./docs-src/tutorials/rx-collection.md#findbyids$)

Bugfixes:
  - wrong key handling on compound indexes [#2456](https://github.com/pubkey/rxdb/pull/2456/) Thanks [@dome4](https://github.com/dome4)
  - Nested `$or` queries where broken when they used the primaryKey in the selector

### 9.5.0 (2 August 2020)

Other:
  - Upgraded pouchdb to `7.2.2`
  - Upgraded typescript to `3.9.7`

### 9.4.0 (24 July 2020)

Features:
  - Add cache-replacement-policy for the [QueryCache](https://pubkey.github.io/rxdb/query-cache.html)
  - GraphQL replication async modifier function [#2367](https://github.com/pubkey/rxdb/issues/2367)

Bugfixes:
  - GraphQL replication run increasing requests when offline [#2336](https://github.com/pubkey/rxdb/issues/2336)

### 9.3.0 (26 June 2020)

Features:
  - Added (beta) `RxCollection.findByIds()` to get many documents by their id with a better performance.

Other:
  - Added typings for `pouch.allDocs()`

### 9.2.0 (21 June 2020)

Bugfixes:
  - `ref`-fields must be nullable [#2285](https://github.com/pubkey/rxdb/pull/2285/) Thanks [@kunal15595](https://github.com/DDoerner)
  - RxDatabase names can no longer end with a slash [#2251](https://github.com/pubkey/rxdb/issues/2251) which breaks the server plugin.

Other:
  - Added `"sideEffects": false` to all plugins

### 9.1.0 (31 May 2020)

Features:
  - `RxDatabase.server()` does now accept `pouchdbExpressOptions` to set the log file and other stuff configured [on express-pouchdb](https://github.com/pouchdb/pouchdb-server#api)

Bugfixes:
  - prepareQuery should handle all comparison operators [#2213](https://github.com/pubkey/rxdb/pull/2213/) Thanks [@kunal15595](https://github.com/kunal15595)

Other:
  - Added webpack [tree shaking optimization](https://webpack.js.org/guides/tree-shaking/#clarifying-tree-shaking-and-sideeffects) via `sideEffects: false`

### 9.0.0 (16 May 2020) BREAKING [read the announcement](./docs-src/releases/9.0.0.md)

Features:
  - Added `RxQuery.exec(throwIfMissing: true)`
  - Added helper functions to [GraphQL replication](https://rxdb.info/replication-graphql.html) to generate GraphQL Schemas from the `RxJsonSchema`

Bugfixes:
  - GraphQL replication plugin fires exponentially [#2048](https://github.com/pubkey/rxdb/issues/2048)
  - When a `default` is set in the schema, the default values are also applied after `atomicUpdate()` and `atomicSet()`

Breaking:
  - Indexes are now specified at the top-level of the schema-definition. [#1655](https://github.com/pubkey/rxdb/issues/1655)
  - Encrypted fields are now specified at the top-level of the schema-definition
  - Removed all default exports. Please only import the stuff that you really need.
  - Renamed `RxDB.create()` to `createRxDatabase()`
  - Renamed `removeDatabase()` to `removeRxDatabase()`
  - Renamed `plugin()` to `addRxPlugin()`
  - Replaced plugins `error-messages` and `schema-check` with [dev-mode](https://pubkey.github.io/rxdb/custom-build.html#dev-mode)
  - Moved data migration from core to migration plugin
  - Replaced key-compression implementation with [jsonschema-key-compression](https://github.com/pubkey/jsonschema-key-compression)
  - Renamed `RxDatabase.queryChangeDetection` to `eventReduce` and set default to `true` (no beta anymore)
  - Change `.find()` and `.findOne()` to acccept a full MangoQuery with `sort` and `limit` instead of just the selector
  - Chained queries like `collection.find().where('x').eq('foo')` moved out of the core module into the query-builder plugin
  - The internal `hash()` function does now use a RxDB specific salt
  - Change default of `RxDocument().toJSON(withRevAndAttachments)` to `false`
  - Refactored `RxCollection`
  - Creating a collection will no longer emit an `RxChangeEvent`
  - Removed `RxCollection.docChanges$()` because all events are from the docs
  - Renamed `RxSchema.jsonID` to `RxSchema.jsonSchema`
  - Moved remaining stuff of leader-election from core into the plugin
  - Merged multiple internal databases for metadata into one `internalStore`
  - In dev-mode, the GraphQL-replication will run a schema validation of each document that comes from the server

Other:
  - Removed many runtime type checks that now should be covered by typescript in buildtime
  - The GraphQL replication is now out of beta mode

Docs:
  - Removed examples for `require()` CommonJS loading

### 8.9.0 (14 March 2020)

Other:
  - The server plugin now exposes the `pouchApp` [#1992](https://github.com/pubkey/rxdb/pull/1992) Thanks [@Julusian](https://github.com/Julusian)

Features:
  - Added option to replicate revisions with graphql-replication [#2000](https://github.com/pubkey/rxdb/pull/2000) Thanks [@gautambt](https://github.com/gautambt)

### 8.8.0 (5 March 2020)

Other:
  - Upgraded PouchDB and other dependencies

### 8.7.5 (6 January 2020)

Other:
  - Added a new example for electron with the remote API. Thanks [@SebastienWae](https://github.com/SebastienWae)
  - Fixed Typing error on `database.dump()` [#1754](https://github.com/pubkey/rxdb/issues/1754). Thanks [@PVermeer](https://github.com/PVermeer)

Bugfixes:
  - Updates to documents fail with GraphQL replication. [#1812](https://github.com/pubkey/rxdb/issues/1812). Thanks [@gautambt](https://github.com/gautambt)
  - `RxQuery.doesDocumentDataMatch()` was wrong on queries with `$and` which lead to a wrong result with QueryChangeDetection

### 8.7.4 (2 December 2019)

Other:
  - Improved performance of `QueryChangeDetection` by using [array-push-at-sort-position](https://github.com/pubkey/array-push-at-sort-position) instead of re-sorting the whole results of a query
  - Improved performance by removing unnecessary calls to deep-clone

### 8.7.3 (10 November 2019)

Features:
  - Added `RxCollection.bulkInsert()`

Bugfixes:
  - Fix replication of migrated schemas in the server plugin

### 8.7.2 (24 October 2019)

Bugfixes:
  - GraphQL replication sometimes not pushes when a big amount of documents has been pulled before
  - Fixed typings of PouchdbReplicationOptions

Other:
  - Upgrade pouchdb to `7.1.1`
  - Refactor some internals

### 8.7.1 (18 October 2019)

Other:
  - Json-Import now uses `bulkDocs` for better performance
  - Refactored prototype merging so it can be optimised later
  - Moved some check into the check-plugin to optimize production build size
  - Refactor schema-validation-plugins since sub-path validation is no longer needed

### 8.7.0 (11 October 2019)

Features:
  - RxDB server can now be used with an existing express-app. [#1448](https://github.com/pubkey/rxdb/issues/1448) Thanks [@dstudzinski](https://github.com/dstudzinski)
  - Wrapped pouchdb conflict error into `RxError`

Other:
  - Fixed typings of `RxError` parameters
  - Fix GraphQL-example to propper use Websocket-Pub-Sub

### 8.6.0 (4 October 2019)

- Migrated to typescript.
- Fixed import of `@types/pouchdb-core` and `@types/pouchdb-find`

Bugfixes:
  - Fixed typings of `preCreateRxCollection` [#1533](https://github.com/pubkey/rxdb/issues/1533) Thanks [@yanshiyason](https://github.com/yanshiyason)

### 8.5.0 (18 September 2019)

Features:
  - Add ability to use `server` app as a part of bigger Express app [#1448](https://github.com/pubkey/rxdb/issues/1448) Thanks [@dstudzinski](https://github.com/dstudzinski)

Bugfixes:
  - custom server path not working on `server`-plugin [#1447](https://github.com/pubkey/rxdb/issues/1447) Thanks [@dstudzinski](https://github.com/dstudzinski)
  - Fix CORS headers when the request's credentials mode is 'include' [#1450](https://github.com/pubkey/rxdb/issues/1450) Thanks [@dstudzinski](https://github.com/dstudzinski)

Other:
  - Improved `QueryChangeDetection` to not run on irrelevant changes

### 8.4.0 (1 September 2019)

Bugfixes:
  - Fix imports of encryption-plugin to work with rollup [#1413](https://github.com/pubkey/rxdb/issues/1413) Thanks [@kenshyx](https://github.com/kenshyx)
  - Removed `express-pouchdb` from the dependencies [#884](https://github.com/pubkey/rxdb/issues/884)

### 8.3.1 (23 August 2019)

Features:
  - Added `RxQuery.doesDocumentDataMatch()` [read the docs](https://rxdb.info/rx-query.html#doesdocumentdatamatch)

Bugfixes:
  - Attachments not working in electron renderer with IndexedDb adapter [#1371](https://github.com/pubkey/rxdb/issues/1371) Thanks [@rixo](https://github.com/rixo)
  - json export/import not working when a document has attachments [#1396](https://github.com/pubkey/rxdb/pull/1396) Thanks [@rixo](https://github.com/rixo)

Other:
  - Improved performance of query-change-detection by reusing the result of `massageSelector`

### 8.3.0 (5 August 2019)

Features:
  - Added a plugin for [GraphQL-replication](https://rxdb.info/replication-graphql.html)

Bugfixes:
  - .populate() returns findOne() on empty string. This results in a random find [#1325](https://github.com/pubkey/rxdb/issues/1325) Thanks [@PVermeer](https://github.com/PVermeer)

### 8.2.1 (5 July 2019)

Features:
  - Add a [z-schema](https://github.com/zaggino/z-schema) validator plugin [#1157](https://github.com/pubkey/rxdb/pull/1157). Thanks [@phil-lgr](https://github.com/phil-lgr)

Bugfixes:
  - Collection change event was emitted before the actual change happened [#1225](https://github.com/pubkey/rxdb/pull/1225). Thanks [@milanpro](https://github.com/milanpro)

Typings:
  - ADD typings to access the `PouchSyncHandler` of `RxReplicationState`

### 8.2.0 (21 May 2019)

Bugfixes:
  - Vue devtools broke the application [#1126](https://github.com/pubkey/rxdb/issues/1126)

Typings:
  - `RxDocument.getAttachment()` and `RxDocument.allAttachments()` did not return promises
  - ADD RxJsonSchema<T> generic for better TypeScript experience

### 8.1.0 (22 April 2019)

Bugfixes:
  - Server-plugin did not work with absolute paths and leveldb
  - Vue threw `get is not a function` when a RxDocument was added to a component's state
  - `RxDocument.allAttachments()` did throw an error when the document has no `RxAttachment`
  - `RxDocument.toJSON(false)` does no longer return the `_attachments` attribute

### 8.0.7 (6 April 2019)

Bugfixes:
  - Fix creating a collection mutates to arguments object [#939](https://github.com/pubkey/rxdb/pull/939)
  - Fix not having optional encrypted fields in a document throws an error [#917](https://github.com/pubkey/rxdb/issues/917)

### 8.0.6 (20 March 2019)

Features:
  - `RxDocument().toJSON()` can be called with `.toJSON(false)` and then returns not `_rev` attribute

Bugfixes:
  - (typings) Fix `additionalProperties: boolean` is allowed for nested objects
  - (typings) Fix `RxQuery().toJSON()'` was missing

### 8.0.5 (7 February 2019)

Bugfixes:
  - Calling `remove()` on a deleted RxDocument should return a rejected promise [#830](https://github.com/pubkey/rxdb/issues/830)
  - Passing `auto_compaction` to a collection did not work [via gitter](https://gitter.im/pubkey/rxdb?at=5c42f3dd0721b912a5a4366b)
  - `util` missing in react-native [#890](https://github.com/pubkey/rxdb/pull/890)

### 8.0.4 (13 November 2018)

Bugfixes:
  - Updated the dependencies with some bugfixes

### 8.0.3 (29. October 2018)

Bugfixes:
  - Reopening a database after using the wrong password did not work [#837](https://github.com/pubkey/rxdb/issues/837)

### 8.0.2 (7. October 2018)

Features:
  - Allow to use `_id` as primary field [#824](https://github.com/pubkey/rxdb/pull/824). Thanks [@will118](https://github.com/will118)

Bugfixes:
  - `RxDB.removeDatabase()` did not return a Promise [#822](https://github.com/pubkey/rxdb/pull/822). Thanks [@will118](https://github.com/will118)

### 8.0.1 (21. September 2018)

Bugfixes:
  - Does not compile in TypeScript with strict flag enabled [#448](https://github.com/pubkey/rxdb/issues/448)

### 8.0.0 (18. September 2018) BREAKING [read the announcement](./docs-src/releases/8.0.0.md)

Breaking:
  - Upgraded to [pouchdb 7.0.0](https://pouchdb.com/2018/06/21/pouchdb-7.0.0.html)
  - `disableKeyCompression` is renamed to `keyCompression` which defaults to `false`
  - `RxDatabase.collection()` now only accepts the json-schema as schema-attribute
  - It is no longer allowed to set required fields via `required: true`, use `required: ['myfield']` in compliance with the jsonschema standard
  - QueryChangeDetection is not enabled in the RxDatabase-options `queryChangeDetection: true`
  - Setters and `save()` are only callable on temporary documents
  - Removed `RxDocument.synced$` and `RxDocument.resync()`
  - Middleware-Hooks now have `plainJson` as first parameter and `RxDocument`-instance as second
  - Typings have been modified, [see](./docs-src/tutorials/typescript.md)
  - `postCreateRxDocument`-hooks will not be awaited if they are async

Features:
  - Added `RxDocument.atomicSet()`
  - Added `RxCollection.awaitPersistence()` for in-memory-collections
  - Added `RxReplicationState.denied$` [#763](https://github.com/pubkey/rxdb/issues/763)
  - Added option for CORS to server-plugin
  - `this`-scope of collection-hooks are bound to the collection itself [#788](https://github.com/pubkey/rxdb/issues/788)
  - All methods of `RxDocument` are bound to the instance [#791](https://github.com/pubkey/rxdb/issues/791)
  - Added `RxReplicationState.alive$`, [see](./docs-src/replication.md#alive). Thanks [@rafamel](https://github.com/rafamel)

Bugfixes:
  - checkAdapter doesn't cleanup test databases [#714](https://github.com/pubkey/rxdb/issues/714)
  - inMemory collections don't implement static methods [#744](https://github.com/pubkey/rxdb/issues/744)
  - inMemory collections do not sync up removals [#754](https://github.com/pubkey/rxdb/issues/754)
  - Ensure `final` fields cannot be changed on `RxDocument.atomicUpdate()` and `RxDocument.update()`
  - Fixed a missing dependency on the server-plugin

Other:
  - cross-instance communication is now done with https://github.com/pubkey/broadcast-channel (way better performance)
  - Upgrade to eslint 5 (no more babel-eslint)
  - Upgrade to babel7
  - Refactored `plugins/replication/.watchForChanges()` to fix sometimes-breaking-test with `RxReplicationState.complete$`
  - Split `RxCollection.watchForChanges()` into own plugin
  - Refactored `RxQuery`

### 7.7.1 (August 1, 2018)

Bugfixes:
  - newRxError is not a constructor [#719](https://github.com/pubkey/rxdb/issues/719) thanks [@errorx666](https://github.com/errorx666)
  - Collection name validation is too strict [#720](https://github.com/pubkey/rxdb/issues/720) thanks [@errorx666](https://github.com/errorx666)
  - Field names can't be one character long [#717](https://github.com/pubkey/rxdb/issues/717) thanks [@errorx666](https://github.com/errorx666)
  - Invalid value persists in document after failed update [#734](https://github.com/pubkey/rxdb/issues/734) thanks [@rybaczewa](https://github.com/rybaczewa)

Other
  - Moved `@types/core-js` to dev-dependencies [#712](https://github.com/pubkey/rxdb/issues/712)
  - Added more example the the RxQuery-Docs [#740](https://github.com/pubkey/rxdb/pull/740) thanks [@Celludriel](https://github.com/Celludriel)

### 7.7.0 (July 6, 2018)

Bugfixes:
  - Indexes do not work in objects named "properties" [#697](https://github.com/pubkey/rxdb/issues/697)
  - Wrong pouch-location when folderpath used for collection [#677](https://github.com/pubkey/rxdb/issues/677)
  - Mutating a result-array from `RxQuery.exec()` or `RxQuery.$` does not affect future calls [#698#issuecomment-402604237](https://github.com/pubkey/rxdb/issues/698#issuecomment-402604237)

Other:
  - Updated Angular-Example to 6.0.5 Thanks [@fuerst](https://github.com/fuerst)

### 7.6.1 (May 26, 2018)

Bugfixes:
  - Unhandled promise rejection with DOMException [#644](https://github.com/pubkey/rxdb/issues/644)
  - Prevent bug with replication of internal pouchdb's [#641](https://github.com/pubkey/rxdb/pull/641)
  - LocalDocument observe on field not working [#661](https://github.com/pubkey/rxdb/issues/661)
  - Skip defining getter and setter when property not defined in schema [#646](https://github.com/pubkey/rxdb/pull/646)
  - (typings) Fix `type: 'object'` not correctly recognized (via gitter at 2018 Mai 22 19:20)

### 7.6.0 (May 12, 2018)

Bugfixes:
  - Query cache is not being invalidated by replication [#630](https://github.com/pubkey/rxdb/issues/630)

Other:
  - Updated to rxjs 6.0.0
  - Added integration tests for couchdb

### 7.5.1 (May 3, 2018)

Bugfixes:
  - Indexes are no longer required thx [@gvuyk](https://github.com/gvuyk) [#620](https://github.com/pubkey/rxdb/issues/620)

Other:
  - Fixed typings for `additionalProperties` in schemas
  - Added performance-tests
  - Removed workarround for [pouchdb#6733](https://github.com/pouchdb/pouchdb/issues/6733)

Typings:
  - Added optional type for ORM-Methods

### 7.5.0 (April 24, 2018)

Features:
  - Added `RxCollection.insert$`, `RxCollection.update$`, `RxCollection.remove$` [read the docs](https://rxdb.info/rx-collection.html#observe-)

Other:
  - Added `dangerousRemoveCollectionInfo()` for migrations over rxdb-versions.
  - Improved typings for `RxChangeEvent`

### 7.4.4 (April 18, 2018)

Bugfixes:
  - Wrong index used when no sort specified [#609](https://github.com/pubkey/rxdb/issues/609)

Other:
  - Improved typings of `RxChangeEvent` thx [@hubgit](https://github.com/hubgit)

### 7.4.3 (April 7,2018)

Bugfixes:
  - Sort by sub object is not working [#585](https://github.com/pubkey/rxdb/issues/585)
  - Encrypted attachments not working inside of electron-renderer [#587](https://github.com/pubkey/rxdb/issues/587)
  - Schema fails with sub-sub-index [#590](https://github.com/pubkey/rxdb/issues/590)
  - Default value not applied when the stored value is `undefined` [#596](https://github.com/pubkey/rxdb/issues/596)

### 7.4.2 (March 22, 2018)

Bugfixes:
  - Wrong typings with custom build [#576](https://github.com/pubkey/rxdb/issues/576)

Features:
  - Add option to add pouchSettings to all pouchdb-instances [#567](https://github.com/pubkey/rxdb/pull/567) Thx [@EugeniaM](https://github.com/EugeniaM)

### 7.4.1 (March 11, 2018)

Bugfixes:
  - Remove preinstall-script [#558](https://github.com/pubkey/rxdb/issues/558) thx [@adam-lebon](https://github.com/adam-lebon)

### 7.4.0 (March 9, 2018)

Features:
  - Added `RxDatabase.server()` to quickly spawn couchdb-compatibe endpoint out of RxDB. Read [this](https://pubkey.github.io/rxdb/custom-build.html#server)
  - Use `CustomIdleQueue` for atomic updates to enable [#494](https://github.com/pubkey/rxdb/issues/494)

Bugfixes:
  - Default ignored when `0` [#528](https://github.com/pubkey/rxdb/pull/528) thx [@gvuyk](https://github.com/gvuyk)

### 7.3.3 (February 4, 2018)

Other:
  - Update to pouchdb version 6.4.3
  - Improve performance by using the profiler
  - Added typings for internal `pouchdb`-instance

### 7.3.2 (January 25, 2018)

Features:
  - Upgraded to pouchdb 6.4.2. [Read this](https://pouchdb.com/2018/01/23/pouchdb-6.4.2.html)

Typings:
  - Fix `RxCollection.findOne()` can return `null`

Other:
  - Improved [react-native-example](https://github.com/pubkey/rxdb/tree/master/examples/react-native) thx [@Darkbladecr](https://github.com/Darkbladecr)

### 7.3.1 (January 3, 2018)

Bugfixes:
  - Allow `number`-fields as index [#438](https://github.com/pubkey/rxdb/pull/438)
  - Ensure typescript `strict: true` works [#448](https://github.com/pubkey/rxdb/issues/448)

### 7.3.0 (December 18, 2017)

Features:
  - Added [ajv-validate](https://pubkey.github.io/rxdb/custom-build.html#ajv-validate)-plugin. Thx [@rybaczewa](https://github.com/rybaczewa)

Bugfixes:
  - inMemory() throws error when using primary-key [#401](https://github.com/pubkey/rxdb/issues/401)

Other:
  - Update to pouchdb [6.4.0](https://pouchdb.com/2017/12/16/pouchdb-6.4.0.html)
  - Optimize socket-pull by comparing internal last-change-time
  - do not hide fields with `value: undefined` in error-message [#403](https://github.com/pubkey/rxdb/issues/403)

## 7.2.0 (December 7, 2017)

Warning:
  - Removed automatic import of `pouchdb-adapter-memory` for in-memory-collections. Read [this](https://pubkey.github.io/rxdb/in-memory.html)

Features:
  - Added [options-parameter](https://pubkey.github.io/rxdb/plugins.html#options)
  - Added `postCreateRxDocument` [plugin-hook](https://github.com/pubkey/rxdb/blob/master/src/hooks.js)
  - Added [no-validate-plugin](https://pubkey.github.io/rxdb/custom-build.html#no-validate)
  - Added typings for `RxPlugin`

Bugfixes:
  - Query-Cache not used when declaring queries without mango-chain

Other:
  - Do not throw errors if the same plugin is added multiple times
  - Allow getting the collection via `RxDatabase().collection(name: string)`
  - Allow recreating the collection with different schema, if it has no documents
  - Split out error-messages into separate [own plugin](https://pubkey.github.io/rxdb/custom-build.html#error-messages)

## 7.1.1 (November 27, 2017)

Bugfixes:
  - Error on key-compression when nested value is null
  - Fix typings of `RxDocument.putAttachment()`

## 7.1.0 (November 22, 2017)

Other:
  - Reduced build-size by using [rxjs-lettable-operators](https://github.com/ReactiveX/rxjs/blob/master/doc/lettable-operators.md). Read [this](https://github.com/pubkey/rxdb/blob/master/docs-src/install.md#rxjs) if you have problems.
  - Improved typings [#368](https://github.com/pubkey/rxdb/pull/368) thx [@FlorianKoerner](https://github.com/FlorianKoerner)

## 7.0.1 (November 14, 2017)

Bugfixes:
  - Include `pouchdb-adapter-memory` as dependency [#365](https://github.com/pubkey/rxdb/issues/365)

## 7.0.0 (November 14, 2017)

Breaking:
  - Renamed `ingoreDuplicate` to `ingoreDuplicate` [#314](https://github.com/pubkey/rxdb/issues/314)
  - Improved typings [#329](https://github.com/pubkey/rxdb/pull/329) by [@ihadeed](https://github.com/ihadeed)

Features:
  - Added [attachments](https://pubkey.github.io/rxdb/rx-attachment.html)
  - Added [final fields](https://pubkey.github.io/rxdb/rx-schema.html#final)
  - Added [inMemory](https://pubkey.github.io/rxdb/in-memory.html)-collections
  - Added [local documents](https://pubkey.github.io/rxdb/rx-local-document.html)

Bugfixes:
  - Added error-message when you json-import on a non-existing collection [#319](https://github.com/pubkey/rxdb/issues/319)
  - Allow windows-foldernames (with backslash) as collection-name [343](https://github.com/pubkey/rxdb/issues/343)

Other:
  - Split out idle-queue into own [npm-module](http://npmjs.com/package/custom-idle-queue)
  - Enfore usage of strict-equality via eslint

## 6.0.1 (September 20, 2017)

- Fix `core is not defined` [#296](https://github.com/pubkey/rxdb/issues/296)

## 6.0.0 (September 19, 2017) BREAKING

Breaking:
  - Filenames are now kebab-case
  - `pouchdb-replication`-plugin is now imported by default, do not import it by your own.
  - `RxDB.create()` throws if you create the same database twice. (You can use [ignoreDuplicate](https://pubkey.github.io/rxdb/rx-database.html#ignoreduplicate))

Features:
  - Added [RxDatabase.requestIdlePromise()](https://pubkey.github.io/rxdb/rx-database.html#requestidlepromise)
  - Added [RxDB.checkAdapter()](https://pubkey.github.io/rxdb/rx-database.html#checkadapter)
  - Added [ignoreDuplicate](https://pubkey.github.io/rxdb/rx-database.html#ignoreduplicate)-parameter to `RxDB.create()`

Custom-Build:
  - Custom-build is now out of beta
  - If you use a custom-build, you have to change the import-paths. See [custom-build](https://pubkey.github.io/rxdb/custom-build.html)
  - Replication is now its own module [see](https://pubkey.github.io/rxdb/custom-build.html#replication)
  - Json import/exportis now its own module [see](https://pubkey.github.io/rxdb/custom-build.html#json-dump)

Bugfixes:
  - Allow null-selector [#267](https://github.com/pubkey/rxdb/issues/267)
  - `RxQuery.exec()` throws when out of change-event-buffer-bounds [#278](https://github.com/pubkey/rxdb/issues/278)
  - Fix deprecated warning that sometimes occurs with indexeddb-adapter `db.type()`
  - Add fallback to leader-election when [unload](https://github.com/pubkey/unload) not works (mostly when you use RxDB inside of an iFrame)

Other:
  - Use `RxError`-class to throw Custom errors with the `parameters`-attribute
  - Optimize leader-election to not waste resources when many tabs open
  - Optimize schema-parsing when multiple collections have the same schema
  - Reduced build-size by only using async/await if it makes sense
  - Pre-Parse schema to validator when [requestIdleCallback](https://developer.mozilla.org/de/docs/Web/API/Window/requestIdleCallback) available
  - Optimize socket-cleanup by using `requestIdlePromise`
  - Added plugin-hook for `preCreatePouchDb`

## 5.3.0 (August 25, 2017)

Features:
  - Added [custom builds](https://pubkey.github.io/rxdb/custom-build.html)
  - Added [plugin-support](https://pubkey.github.io/rxdb/plugins.html)
  - Added default exports. Use `import RxDB from 'rxdb'` instead of `import * as RxDB from 'rxdb'`

Bugfixes:
  - `RxQuery.or()` did not work with KeyCompression [#252](https://github.com/pubkey/rxdb/issues/252)

## 5.2.1 (July 17, 2017)

Quickfix because of new [pouchdb-import](https://github.com/pouchdb/pouchdb/issues/6603#issuecomment-315867346)

## 5.2.0 (July 17, 2017)

Features:
  - Added [RxCollection.atomicUpsert](https://pubkey.github.io/rxdb/rx-collection.html#atomicupsert)
  - Added [default values](https://pubkey.github.io/rxdb/rx-schema.html#default)
  - Added generic typings so it's easier to be extended [see](https://github.com/pubkey/rxdb/blob/master/examples/angular2/app/src/RxDB.d.ts)

Other:
  - Split out test-util into its own npm-module [async-test-util](https://github.com/pubkey/async-test-util)
  - Upgrade to pouchdb version [6.3.4](https://github.com/pouchdb/pouchdb/releases/tag/6.3.4)

Bugfixes:
  - Settings values to `null` did not work on temporaryDocuments [#215](https://github.com/pubkey/rxdb/issues/215)
  - `RxDocument.atomicUpdate()` did not run when reusing after a while
  - `RxQuery.toString()` was sometimes not predictable

**WARNING**: If you use RxDB with angular2||zone.js, you might have the error [_global is not defined](https://github.com/angular/zone.js/issues/835). Wait for the next zone.js release before updating RxDB.

## 5.1.0 (July 10, 2017)

Features:
  - Added instanceOf-checks

Bugfixes:
  - AutoMigrated caused infinity-loop [#212](https://github.com/pubkey/rxdb/issues/212)
  - Minor bugs on the typings

Other:
  - Use [requestIdleCallback](https://developer.mozilla.org/de/docs/Web/API/Window/requestIdleCallback) on non-prio-tasks for better performance on browsers
  - Optimise socket-pull-intervall to not waste resources on slow devices
  - split out test-util from util to optimize build-size
  - remove lodash completely

## 5.0.0 (June 20, 2017) BREAKING

Features:
  - Added `RxDocument.atomicUpdate()` [docs](https://pubkey.github.io/rxdb/rx-document.html#atomicUpdate)
  - Added `RxCollection.remove()` [docs](https://pubkey.github.io/rxdb/rx-collection.html#clear)
  - Added `RxDatabase.remove()` [docs](https://pubkey.github.io/rxdb/rx-database.html#remove)
  - Added options for `RxCollection.sync()`: direction and pouchdb-replication-settings [docs](https://pubkey.github.io/rxdb/rx-collection.html#sync)
  - Added query-param for `RxCollection.sync()` to allow selector-based replication [docs](https://pubkey.github.io/rxdb/rx-collection.html#sync)
  - Added TemporaryDocuments `RxCollection.newDocument()` [docs](https://pubkey.github.io/rxdb/rx-collection.html#newDocument)

Breaking:
  - `postCreate`-hooks can no longer be async
  - `RxCollection.sync()` completely changed [docs](https://pubkey.github.io/rxdb/replication.html)

Other:
  - Added .babelrc to .npmignore
  - Added build-tests to travis

## 4.1.0 (June 7, 2017)

Features:
  - Added `postCreate`-[hook](https://pubkey.github.io/rxdb/middleware.html#postCreate) [#165](https://github.com/pubkey/rxdb/issues/165)
  - Added `RxQuery.update()` and `RxDocument.update()` [#143](https://github.com/pubkey/rxdb/issues/143) Thanks [@lgandecki](https://github.com/lgandecki)

Bugfixes:
  - QueryCache returns old RxQuery when `.regex()` is used [#190](https://github.com/pubkey/rxdb/issues/190)
  - `RxDocument.resync()` was broken [174](https://github.com/pubkey/rxdb/issues/174)

Other:
  - Throw error if `RxQuery.sort()` runs on field which is not in the schema [#146](https://github.com/pubkey/rxdb/issues/146)
  - extract `watchForChanges` to allow custom sync-operations [#197](https://github.com/pubkey/rxdb/pull/197)
  - Added [travis-ci](https://travis-ci.org/)

## 4.0.2 (May 17, 2017)

Bugfixes:
  - Ensure es6-build does not contain es7-features
  - Ensure everything works after using UglifyJs

## 4.0.1 (May 17, 2017)

Bugfixes:
  - `jsnext:main` and `module` now point to es6 instead of es7-stage-0 [commit](https://github.com/pubkey/rxdb/commit/d3a14cc417b04e32e2c534908dc62b0bcd654a5f) [issue](https://github.com/pubkey/rxdb/issues/172)
  - Sort on primary fails without non-id primary [commit](https://github.com/pubkey/rxdb/commit/59143a61530069f6e90ae203019d494d507330e9)
  - QueryChangeDetection breaks on no-resort-optimisation [commit](https://github.com/pubkey/rxdb/commit/c7f9b3e601d0bfbbde3ee410f00b017b4490dded)

## 4.0.0 (May 5, 2017) BREAKING

Breaking:
  - RxQuery's are now [immutable](https://pubkey.github.io/rxdb/rx-query.html#notice-rxquerys-are-immutable)
  - RxQuery.$ does not emit `null` when running
  - RxQuery will sort by primary (ASC) as default

Features:
  - Added [QueryChangeDetection](https://pubkey.github.io/rxdb/query-change-detection.html) (in **beta**, disabled by default)

Other:
  - upgraded to pouchdb [v6.2.0](https://pouchdb.com/2017/04/20/pouchdb-6.2.0.html)
  - re-executing queries while nothing happend to the collection, is now fetched

## 3.0.8 (April 20, 2017)

Bugfixes:
  - `findOne().$` did not have `limit:1`
  - `findOne(string).$` streams all documents when `_id` as primary

## 3.0.7 (April 10, 2017)

Bugfixes:
  - Fixed es6-imports for webpack-builds

## 3.0.6 (March 29, 2017)

Features:
  - [Population](https://pubkey.github.io/rxdb/population.html) can now be done on arrays

Other:
  - improved typings

## 3.0.5 (March 21, 2017)

Bugfixes:
  - overwrites default selector on `RxQuery.sort()`

Other:
  - Refactor RxQuery for better performance
  - Refactor mquery for smaller build
  - More tests for RxQuery

## 3.0.4 (March 12, 2017)

Bugfixes:
  - Vuejs runs populate-getter on changedetection [#75](https://github.com/pubkey/rxdb/issues/75)
  - `isDeepEqual` does not work correctly for Arrays [#76](https://github.com/pubkey/rxdb/issues/76)
  - wrong `storageEngine` in the typings

## 3.0.3 (March 6, 2017)

Features:
  - Added RxDocument.[deleted](https://pubkey.github.io/rxdb/rx-document.html#get-deleted)
  - Added RxDocument.[synced](https://pubkey.github.io/rxdb/rx-document.html#get-synced)
  - moved from [jsonschema](https://www.npmjs.com/package/jsonschema) to [is-my-json-valid](https://www.npmjs.com/package/is-my-json-valid)

Bugfixes:
  - No error on sync when remote document is deleted [680f75bfcbda3f71b6ba0a95ceecdc6b6f30ba58](https://github.com/pubkey/rxdb/commit/680f75bfcbda3f71b6ba0a95ceecdc6b6f30ba58)

## 3.0.2 (March 2, 2017)

Bugfixes:
  - compound-index not being created [#68](https://github.com/pubkey/rxdb/issues/68)

## 3.0.1 (March 2, 2017)

Bugfixes:
  - new document does not get new state on remove-reinsert [#66](https://github.com/pubkey/rxdb/issues/66)

## 3.0.0 (February 27, 2017) BREAKING

Features:
  - added [DataMigration](https://pubkey.github.io/rxdb/data-migration.html)
  - added [ORM/DRM](https://pubkey.github.io/rxdb/orm.html)-capabilities
  - added [RxQuery.remove()](https://pubkey.github.io/rxdb/rx-query.html)
  - added [Population](https://pubkey.github.io/rxdb/population.html)
  - added [RxDocument.deleted$](https://pubkey.github.io/rxdb/rx-document.html#deleted)
  - added [RxDocument.synced$](https://pubkey.github.io/rxdb/rx-document.html#synced)
  - added [RxDocument.resnyc()](https://pubkey.github.io/rxdb/rx-document.html#resync)
  - added [RxCollection.upsert()](https://pubkey.github.io/rxdb/rx-document.html#synced)
  - non-top-level-indexes are now allowed
  - `RxQuery.sort()` now works on non-top-level-indexes

Bugfixes:
  - running `RxDocument().save()` twice did not work

Breaking:
  - Collection-names must match `^[a-z][a-z0-9]*$` Fixes [#45](https://github.com/pubkey/rxdb/issues/45)
  - RxDB.create has new api with destructuring [see](https://pubkey.github.io/rxdb/rx-database.html)
  - RxDatabase.collection() has new api with destructuring [see](https://pubkey.github.io/rxdb/rx-database.html)
  - schema-fieldnames must match the regex: `^[a-zA-Z][[a-zA-Z0-9_]*]?[a-zA-Z0-9]$`
  - `RxDatabase.collection()` only to create collection, use `myDatabase.heroes` to get existing one
  - `RxDB.create()` multiInstance is now true by default
  - `rxjs` and `babel-polyfill` are now peerDependencies

## 2.0.5 (February 25, 2017)

Features:
  - possibility to add `pouchSettings` when creating a collection
  - typings compatible with `noImplicitAny` Typescript projects

## 2.0.4 (February 12, 2017)

Bugfixes:
  - top-level array of document not working [#50](https://github.com/pubkey/rxdb/issues/50)
  - event on document.remove() not fired at query-obserable [#52](https://github.com/pubkey/rxdb/issues/52)

## 2.0.3 (January 31, 2017)

Features:
  - save full schema in internal database once

Bugfixes:
  - Throw when .findOne() is called with number or array
  - ADD babel-polyfill to dependencies [#40](https://github.com/pubkey/rxdb/issues/40)

## 2.0.2 (January 27, 2017)

Bugfixes:
  - Throw when .regex() is used on primary

## 2.0.1 (January 26, 2017)

Refactor:
  - Because IE11 does not support the Proxy-Object, [defineGetter/Setter](https://developer.mozilla.org/de/docs/Web/JavaScript/Reference/Global_Objects/Object/__defineGetter__) is now used
  - Tests now run in all installed browsers

Bugfixes:
  - Fixed tests for IE11

## 2.0.0 (January 23, 2017) BREAKING

Features:
  - key-compression for better space-usage

Breaking:
  - schema-objects are now normalized (order alphabetic) before hashing
  - RxQuery.select() is removed since it has no better performance than getting the whole document
  - RxChangeEvent on sockets do no longer contain the documents-data for performance-reason
  - RxQuery.$ only emits when the result actually changes [#31](https://github.com/pubkey/rxdb/issues/31)

Bugfixes:
  - console.dir on RxDocument now works

## 1.7.7 (January 13, 2017)

Features:
  - add [Proxy-wrapping arround RxDocument](https://pubkey.github.io/rxdb/rx-document.html)

## 1.6.7 (January 11, 2017)

Features:
  - add [middleware-hooks](https://pubkey.github.io/rxdb/middleware.html)

## 1.5.6 (December 22, 2016)

Bugfixes:
  - direct import 'url'-module for react native

## 1.5.5 (December 20, 2016)

Features:
  - refactor socket to save db-io
  - wrap BroadcastChannel-API
  - added [leader-election](https://pubkey.github.io/rxdb/leader-election.html)
  - sync() will only start if db is leader

Bugfixes:
  - cleanup all databases after tests
  - remove broken builds from dist-folder<|MERGE_RESOLUTION|>--- conflicted
+++ resolved
@@ -2,11 +2,8 @@
 # RxDB Changelog
 
 <!-- CHANGELOG NEWEST -->
-<<<<<<< HEAD
+
 - FIX on `RxCollection.remove()` the related storages like the meta of replications, must also be removed.
-- FIX sorting via `event-reduce` did not work when `key-compression` plugin was used.
-=======
->>>>>>> 1bd90699
 
 <!-- ADD new changes here! -->
 
